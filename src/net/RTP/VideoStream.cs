﻿//-----------------------------------------------------------------------------
// Filename: VideoStream.cs
//
// Description: Define a Video media stream (which inherits MediaStream) to focus an Video specific treatment
// The goal is to simplify RTPSession class
//
// Author(s):
// Christophe Irles
//
// History:
// 05 Apr 2022	Christophe Irles        Created (based on existing code from previous RTPSession class)
//
// License: 
// BSD 3-Clause "New" or "Revised" License, see included LICENSE.md file.
//-----------------------------------------------------------------------------

using System;
using System.Collections.Generic;
using System.Linq;
using System.Net;
using System.Net.Sockets;
using Microsoft.Extensions.Logging;
using SIPSorcery.Sys;
using SIPSorceryMedia.Abstractions;

namespace SIPSorcery.Net
{
    public class VideoStream : MediaStream
    {
        protected static ILogger logger = Log.Logger;
        protected RtpVideoFramer RtpVideoFramer;

        private SDPAudioVideoMediaFormat sendingFormat;
        private bool sendingFormatFound = false;
<<<<<<< HEAD

        #region EVENTS
=======
>>>>>>> e8bbcd14

        /// <summary>
        /// Gets fired when the remote SDP is received and the set of common video formats is set.
        /// </summary>
        public event Action<int, List<VideoFormat>> OnVideoFormatsNegotiatedByIndex;

        /// <summary>
        /// Gets fired when a full video frame is reconstructed from one or more RTP packets
        /// received from the remote party.
        /// </summary>
        /// <remarks>
        ///  - Received from end point,
        ///  - The frame timestamp,
        ///  - The encoded video frame payload.
        ///  - The video format of the encoded frame.
        /// </remarks>
        public event Action<int, IPEndPoint, uint, byte[], VideoFormat> OnVideoFrameReceivedByIndex;

        /// <summary>
        /// Indicates whether this session is using video.
        /// </summary>
        public bool HasVideo
        {
            get
            {
                return (LocalTrack != null && LocalTrack.StreamStatus != MediaStreamStatusEnum.Inactive)
                  || (RemoteTrack != null && RemoteTrack.StreamStatus != MediaStreamStatusEnum.Inactive);
            }
        }

        /// <summary>
        /// Indicates the maximum frame size that can be reconstructed from RTP packets during the depacketisation
        /// process.
        /// </summary>
        public int MaxReconstructedVideoFrameSize { get; set; } = 1048576;

        /// <summary>
        /// Helper method to send a low quality JPEG image over RTP. This method supports a very abbreviated version of RFC 2435 "RTP Payload Format for JPEG-compressed Video".
        /// It's intended as a quick convenient way to send something like a test pattern image over an RTSP connection. More than likely it won't be suitable when a high
        /// quality image is required since the header used in this method does not support quantization tables.
        /// </summary>
        /// <param name="duration">The duration in timestamp units of the payload (e.g. 3000 for 30fps).</param>
        /// <param name="jpegBytes">The raw encoded bytes of the JPEG image to transmit.</param>
        /// <param name="jpegQuality">The encoder quality of the JPEG image.</param>
        /// <param name="jpegWidth">The width of the JPEG image.</param>
        /// <param name="jpegHeight">The height of the JPEG image.</param>
        public void SendJpegFrame(uint duration, int payloadTypeID, byte[] jpegBytes, int jpegQuality, int jpegWidth, int jpegHeight)
        {
            if (CheckIfCanSendRtpRaw())
            {
                try
                {
                    for (int index = 0; index * RTPSession.RTP_MAX_PAYLOAD < jpegBytes.Length; index++)
                    {
                        uint offset = Convert.ToUInt32(index * RTPSession.RTP_MAX_PAYLOAD);
                        int payloadLength = ((index + 1) * RTPSession.RTP_MAX_PAYLOAD < jpegBytes.Length) ? RTPSession.RTP_MAX_PAYLOAD : jpegBytes.Length - index * RTPSession.RTP_MAX_PAYLOAD;
                        byte[] jpegHeader = RtpVideoFramer.CreateLowQualityRtpJpegHeader(offset, jpegQuality, jpegWidth, jpegHeight);

                        List<byte> packetPayload = new List<byte>();
                        packetPayload.AddRange(jpegHeader);
                        packetPayload.AddRange(jpegBytes.Skip(index * RTPSession.RTP_MAX_PAYLOAD).Take(payloadLength));

                        int markerBit = ((index + 1) * RTPSession.RTP_MAX_PAYLOAD < jpegBytes.Length) ? 0 : 1;

                        SendRtpRaw(packetPayload.ToArray(), LocalTrack.Timestamp, markerBit, payloadTypeID, true);
                    }

                    LocalTrack.Timestamp += duration;
                }
                catch (SocketException sockExcp)
                {
                    logger.LogError("SocketException SendJpegFrame. " + sockExcp.Message);
                }
            }
        }

        /// <summary>
        /// Sends a H264 frame, represented by an Access Unit, to the remote party.
        /// </summary>
        /// <param name="duration">The duration in timestamp units of the payload (e.g. 3000 for 30fps).</param>
        /// <param name="payloadTypeID">The payload type ID  being used for H264 and that will be set on the RTP header.</param>
        /// <param name="accessUnit">The encoded H264 access unit to transmit. An access unit can contain one or more
        /// NAL's.</param>
        /// <remarks>
        /// An Access Unit can contain one or more NAL's. The NAL's have to be parsed in order to be able to package 
        /// in RTP packets.
        /// 
        /// See <see href="https://www.itu.int/rec/dologin_pub.asp?lang=e&amp;id=T-REC-H.264-201602-S!!PDF-E&amp;type=items" /> Annex B for byte stream specification.
        /// </remarks>
        // The same URL without XML escape sequences: https://www.itu.int/rec/dologin_pub.asp?lang=e&id=T-REC-H.264-201602-S!!PDF-E&type=items
        public void SendH264Frame(uint duration, int payloadTypeID, byte[] accessUnit)
        {
            if (CheckIfCanSendRtpRaw())
            {
                foreach (var nal in H264Packetiser.ParseNals(accessUnit))
                {
                    SendH264Nal(duration, payloadTypeID, nal.NAL, nal.IsLast);
                }
            }
        }

        /// <summary>
        /// Sends a single H264 NAL to the remote party.
        /// </summary>
        /// <param name="duration">The duration in timestamp units of the payload (e.g. 3000 for 30fps).</param>
        /// <param name="payloadTypeID">The payload type ID  being used for H264 and that will be set on the RTP header.</param>
        /// <param name="nal">The buffer containing the NAL to send.</param>
        /// <param name="isLastNal">Should be set for the last NAL in the H264 access unit. Determines when the markbit gets set 
        /// and the timestamp incremented.</param>
        private void SendH264Nal(uint duration, int payloadTypeID, byte[] nal, bool isLastNal)
        {
            //logger.LogDebug($"Send NAL {nal.Length}, is last {isLastNal}, timestamp {videoTrack.Timestamp}.");
            //logger.LogDebug($"nri {nalNri:X2}, type {nalType:X2}.");

            byte nal0 = nal[0];

            if (nal.Length <= RTPSession.RTP_MAX_PAYLOAD)
            {
                // Send as Single-Time Aggregation Packet (STAP-A).
                byte[] payload = new byte[nal.Length];
                int markerBit = isLastNal ? 1 : 0;   // There is only ever one packet in a STAP-A.
                Buffer.BlockCopy(nal, 0, payload, 0, nal.Length);

                SendRtpRaw(payload, LocalTrack.Timestamp, markerBit, payloadTypeID, true);
                //logger.LogDebug($"send H264 {videoChannel.RTPLocalEndPoint}->{dstEndPoint} timestamp {videoTrack.Timestamp}, payload length {payload.Length}, seqnum {videoTrack.SeqNum}, marker {markerBit}.");
                //logger.LogDebug($"send H264 {videoChannel.RTPLocalEndPoint}->{dstEndPoint} timestamp {videoTrack.Timestamp}, STAP-A {h264RtpHdr.HexStr()}, payload length {payload.Length}, seqnum {videoTrack.SeqNum}, marker {markerBit}.");
            }
            else
            {
                nal = nal.Skip(1).ToArray();

                // Send as Fragmentation Unit A (FU-A):
                for (int index = 0; index * RTPSession.RTP_MAX_PAYLOAD < nal.Length; index++)
                {
                    int offset = index * RTPSession.RTP_MAX_PAYLOAD;
                    int payloadLength = ((index + 1) * RTPSession.RTP_MAX_PAYLOAD < nal.Length) ? RTPSession.RTP_MAX_PAYLOAD : nal.Length - index * RTPSession.RTP_MAX_PAYLOAD;

                    bool isFirstPacket = index == 0;
                    bool isFinalPacket = (index + 1) * RTPSession.RTP_MAX_PAYLOAD >= nal.Length;
                    int markerBit = (isLastNal && isFinalPacket) ? 1 : 0;

                    byte[] h264RtpHdr = H264Packetiser.GetH264RtpHeader(nal0, isFirstPacket, isFinalPacket);

                    byte[] payload = new byte[payloadLength + h264RtpHdr.Length];
                    Buffer.BlockCopy(h264RtpHdr, 0, payload, 0, h264RtpHdr.Length);
                    Buffer.BlockCopy(nal, offset, payload, h264RtpHdr.Length, payloadLength);

                    SendRtpRaw(payload, LocalTrack.Timestamp, markerBit, payloadTypeID, true);
                    //logger.LogDebug($"send H264 {videoChannel.RTPLocalEndPoint}->{dstEndPoint} timestamp {videoTrack.Timestamp}, FU-A {h264RtpHdr.HexStr()}, payload length {payloadLength}, seqnum {videoTrack.SeqNum}, marker {markerBit}.");
                }
            }

            if (isLastNal)
            {
                LocalTrack.Timestamp += duration;
            }
        }

        /// <summary>
        /// Sends a VP8 frame as one or more RTP packets.
        /// </summary>
        /// <param name="duration"> The duration in timestamp units of the payload. Needs
        /// to be based on a 90Khz clock.</param>
        /// <param name="payloadTypeID">The payload ID to place in the RTP header.</param>
        /// <param name="buffer">The VP8 encoded payload.</param>
        public void SendVp8Frame(uint duration, int payloadTypeID, byte[] buffer)
        {
            if (CheckIfCanSendRtpRaw())
            {
                try
                {
                    for (int index = 0; index * RTPSession.RTP_MAX_PAYLOAD < buffer.Length; index++)
                    {
                        int offset = index * RTPSession.RTP_MAX_PAYLOAD;
                        int payloadLength = (offset + RTPSession.RTP_MAX_PAYLOAD < buffer.Length) ? RTPSession.RTP_MAX_PAYLOAD : buffer.Length - offset;

                        byte[] vp8HeaderBytes = (index == 0) ? new byte[] { 0x10 } : new byte[] { 0x00 };
                        byte[] payload = new byte[payloadLength + vp8HeaderBytes.Length];
                        Buffer.BlockCopy(vp8HeaderBytes, 0, payload, 0, vp8HeaderBytes.Length);
                        Buffer.BlockCopy(buffer, offset, payload, vp8HeaderBytes.Length, payloadLength);

                        int markerBit = ((offset + payloadLength) >= buffer.Length) ? 1 : 0; // Set marker bit for the last packet in the frame.

                        SendRtpRaw(payload, LocalTrack.Timestamp, markerBit, payloadTypeID, true);
                        //logger.LogDebug($"send VP8 {videoChannel.RTPLocalEndPoint}->{dstEndPoint} timestamp {videoTrack.Timestamp}, sample length {buffer.Length}.");
                    }

                    LocalTrack.Timestamp += duration;
                }
                catch (SocketException sockExcp)
                {
                    logger.LogError("SocketException SendVp8Frame. " + sockExcp.Message);
                }
            }
        }

        /// <summary>
        /// Sends a video sample to the remote peer.
        /// </summary>
        /// <param name="durationRtpUnits">The duration in RTP timestamp units of the video sample. This
        /// value is added to the previous RTP timestamp when building the RTP header.</param>
        /// <param name="sample">The video sample to set as the RTP packet payload.</param>
        ///
        public void SendVideo(uint durationRtpUnits, byte[] sample)
        {
            if (!sendingFormatFound)
            {
                sendingFormat = GetSendingFormat();
                sendingFormatFound = true;
            }

            int payloadID = Convert.ToInt32(sendingFormat.ID);

            switch (sendingFormat.Name())
            {
                case "VP8":
                    SendVp8Frame(durationRtpUnits, payloadID, sample);
                    break;
                case "H264":
                    SendH264Frame(durationRtpUnits, payloadID, sample);
                    break;
                default:
                    throw new ApplicationException($"Unsupported video format selected {sendingFormat.Name()}.");
<<<<<<< HEAD
            }
=======
            }
>>>>>>> e8bbcd14
        }

        public void ProcessVideoRtpFrame(IPEndPoint endpoint, RTPPacket packet, SDPAudioVideoMediaFormat format)
        {
            if (OnVideoFrameReceivedByIndex == null)
            {
                return;
            }

            if (RtpVideoFramer != null)
            {
                var frame = RtpVideoFramer.GotRtpPacket(packet);
                if (frame != null)
                {
                    OnVideoFrameReceivedByIndex?.Invoke(Index, endpoint, packet.Header.Timestamp, frame, format.ToVideoFormat());
                }
            }
            else
            {
                if (format.ToVideoFormat().Codec == VideoCodecsEnum.VP8 ||
                    format.ToVideoFormat().Codec == VideoCodecsEnum.H264)
                {
                    logger.LogDebug($"Video depacketisation codec set to {format.ToVideoFormat().Codec} for SSRC {packet.Header.SyncSource}.");

                    RtpVideoFramer = new RtpVideoFramer(format.ToVideoFormat().Codec, MaxReconstructedVideoFrameSize);

                    var frame = RtpVideoFramer.GotRtpPacket(packet);
                    if (frame != null)
                    {
                        OnVideoFrameReceivedByIndex?.Invoke(Index, endpoint, packet.Header.Timestamp, frame, format.ToVideoFormat());
                    }
                }
                else
                {
                    logger.LogWarning($"Video depacketisation logic for codec {format.Name()} has not been implemented, PR's welcome!");
                }
            }
        }

        public void CheckVideoFormatsNegotiation()
        {
            if (LocalTrack != null && LocalTrack.Capabilities?.Count() > 0)
            {
                OnVideoFormatsNegotiatedByIndex?.Invoke(
                            Index,
                            LocalTrack.Capabilities
                            .Select(x => x.ToVideoFormat()).ToList());
            }
        }

        public VideoStream(RtpSessionConfig config, int index) : base(config, index)
        {
            MediaType = SDPMediaTypesEnum.video;
            NegotiatedRtpEventPayloadID = 0;
        }
    }
}<|MERGE_RESOLUTION|>--- conflicted
+++ resolved
@@ -32,11 +32,6 @@
 
         private SDPAudioVideoMediaFormat sendingFormat;
         private bool sendingFormatFound = false;
-<<<<<<< HEAD
-
-        #region EVENTS
-=======
->>>>>>> e8bbcd14
 
         /// <summary>
         /// Gets fired when the remote SDP is received and the set of common video formats is set.
@@ -260,11 +255,7 @@
                     break;
                 default:
                     throw new ApplicationException($"Unsupported video format selected {sendingFormat.Name()}.");
-<<<<<<< HEAD
-            }
-=======
-            }
->>>>>>> e8bbcd14
+            }
         }
 
         public void ProcessVideoRtpFrame(IPEndPoint endpoint, RTPPacket packet, SDPAudioVideoMediaFormat format)
