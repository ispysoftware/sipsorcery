--- conflicted
+++ resolved
@@ -1,333 +1,329 @@
-﻿//-----------------------------------------------------------------------------
-// Filename: SIPUserAgentUnitTest.cs
-//
-// Description: Unit tests for the SIPUserAgent class.
-//
-// Author(s):
-// Aaron Clauson (aaron@sipsorcery.com)
-//
-// History:
-// 17 Dec 2019	Aaron Clauson   Created, Dublin, Ireland.
-//
-// License: 
-// BSD 3-Clause "New" or "Revised" License, see included LICENSE.md file.
-//-----------------------------------------------------------------------------
-
-using System;
-using System.Net;
-using System.Text;
-using System.Threading;
-using System.Threading.Tasks;
-using Microsoft.Extensions.Logging;
-<<<<<<< HEAD
-=======
-using Xunit;
->>>>>>> f32d41c0
-using SIPSorcery.UnitTests;
-using Xunit;
-
-namespace SIPSorcery.SIP.App.UnitTests
-{
-    [Trait("Category", "unit")]
-    public class SIPUserAgentUnitTest
-    {
-        private Microsoft.Extensions.Logging.ILogger logger = null;
-
-        public SIPUserAgentUnitTest(Xunit.Abstractions.ITestOutputHelper output)
-        {
-            logger = SIPSorcery.UnitTests.TestLogHelper.InitTestLogger(output);
-        }
-
-        private string m_CRLF = SIPConstants.CRLF;
-
-        /// <summary>
-        /// Tests that the Blind Transfer function doesn't do anything unexpected. The transfer
-        /// request should return false since the Accepted response never arrives.
-        /// </summary>
-        [Fact]
-        public async Task BlindTransferUnitTest()
-        {
-            logger.LogDebug("--> " + System.Reflection.MethodBase.GetCurrentMethod().Name);
-            logger.BeginScope(System.Reflection.MethodBase.GetCurrentMethod().Name);
-
-            SIPTransport transport = new SIPTransport();
-            transport.AddSIPChannel(new MockSIPChannel(new System.Net.IPEndPoint(IPAddress.Any, 0)));
-
-            SIPUserAgent userAgent = new SIPUserAgent(transport, null);
-
-            string inviteReqStr = "INVITE sip:192.168.11.50:5060 SIP/2.0" + m_CRLF +
-"Via: SIP/2.0/UDP 192.168.11.50:60163;rport;branch=z9hG4bKPj869f70960bdd4204b1352eaf242a3691" + m_CRLF +
-"To: <sip:2@192.168.11.50>;tag=ZUJSXRRGXQ" + m_CRLF +
-"From: <sip:aaron@192.168.11.50>;tag=4a60ce364b774258873ff199e5e39938" + m_CRLF +
-"Call-ID: 17324d6df8744d978008c8997bfd208d" + m_CRLF +
-"CSeq: 3532 INVITE" + m_CRLF +
-"Contact: <sip:aaron@192.168.11.50:60163;ob>" + m_CRLF +
-"Max-Forwards: 70" + m_CRLF +
-"User-Agent: MicroSIP/3.19.22" + m_CRLF +
-"Allow: PRACK, INVITE, ACK, BYE, CANCEL, UPDATE, INFO, SUBSCRIBE, NOTIFY, REFER, MESSAGE, OPTIONS" + m_CRLF +
-"Supported: replaces, 100rel, timer, norefersub" + m_CRLF +
-"Content-Length: 343" + m_CRLF +
-"Content-Type: application/sdp" + m_CRLF +
-"Session-Expires: 1800" + m_CRLF +
-"Min-SE: 90" + m_CRLF +
-"" + m_CRLF +
-"v=0" + m_CRLF +
-"o=- 3785527268 3785527269 IN IP4 192.168.11.50" + m_CRLF +
-"s=pjmedia" + m_CRLF +
-"t=0 0" + m_CRLF +
-"m=audio 4032 RTP/AVP 0 101" + m_CRLF +
-"c=IN IP4 192.168.11.50" + m_CRLF +
-"a=rtpmap:0 PCMU/8000" + m_CRLF +
-"a=rtpmap:101 telephone-event/8000" + m_CRLF +
-"a=fmtp:101 0-16" + m_CRLF +
-"a=sendrecv";
-
-            SIPEndPoint dummySipEndPoint = new SIPEndPoint(new IPEndPoint(IPAddress.Any, 0));
-            SIPMessageBuffer sipMessageBuffer = SIPMessageBuffer.ParseSIPMessage(inviteReqStr, dummySipEndPoint, dummySipEndPoint);
-            SIPRequest inviteReq = SIPRequest.ParseSIPRequest(sipMessageBuffer);
-
-            UASInviteTransaction uasTx = new UASInviteTransaction(transport, inviteReq, null);
-            SIPServerUserAgent mockUas = new SIPServerUserAgent(transport, null, null, null, SIPCallDirection.In, null, null, null, uasTx);
-            await userAgent.Answer(mockUas, CreateMediaSession());
-
-            CancellationTokenSource cts = new CancellationTokenSource();
-            bool result = await userAgent.BlindTransfer(SIPURI.ParseSIPURIRelaxed("127.0.0.1"), TimeSpan.FromSeconds(2), cts.Token);
-
-            Assert.False(result);
-        }
-
-        /// <summary>
-        /// Tests that the Blind Transfer function can be cancelled properly.
-        /// </summary>
-        [Fact]
-        public async Task BlindTransferCancelUnitTest()
-        {
-            logger.LogDebug("--> " + System.Reflection.MethodBase.GetCurrentMethod().Name);
-            logger.BeginScope(System.Reflection.MethodBase.GetCurrentMethod().Name);
-
-            SIPTransport transport = new SIPTransport();
-            transport.AddSIPChannel(new MockSIPChannel(new System.Net.IPEndPoint(IPAddress.Any, 0)));
-
-            SIPUserAgent userAgent = new SIPUserAgent(transport, null);
-
-            string inviteReqStr = "INVITE sip:192.168.11.50:5060 SIP/2.0" + m_CRLF +
-"Via: SIP/2.0/UDP 192.168.11.50:60163;rport;branch=z9hG4bKPj869f70960bdd4204b1352eaf242a3691" + m_CRLF +
-"To: <sip:2@192.168.11.50>;tag=ZUJSXRRGXQ" + m_CRLF +
-"From: <sip:aaron@192.168.11.50>;tag=4a60ce364b774258873ff199e5e39938" + m_CRLF +
-"Call-ID: 17324d6df8744d978008c8997bfd208d" + m_CRLF +
-"CSeq: 3532 INVITE" + m_CRLF +
-"Contact: <sip:aaron@192.168.11.50:60163;ob>" + m_CRLF +
-"Max-Forwards: 70" + m_CRLF +
-"User-Agent: MicroSIP/3.19.22" + m_CRLF +
-"Allow: PRACK, INVITE, ACK, BYE, CANCEL, UPDATE, INFO, SUBSCRIBE, NOTIFY, REFER, MESSAGE, OPTIONS" + m_CRLF +
-"Supported: replaces, 100rel, timer, norefersub" + m_CRLF +
-"Content-Length: 343" + m_CRLF +
-"Content-Type: application/sdp" + m_CRLF +
-"Session-Expires: 1800" + m_CRLF +
-"Min-SE: 90" + m_CRLF +
-"" + m_CRLF +
-"v=0" + m_CRLF +
-"o=- 3785527268 3785527269 IN IP4 192.168.11.50" + m_CRLF +
-"s=pjmedia" + m_CRLF +
-"t=0 0" + m_CRLF +
-"m=audio 4032 RTP/AVP 0 101" + m_CRLF +
-"c=IN IP4 192.168.11.50" + m_CRLF +
-"a=rtpmap:0 PCMU/8000" + m_CRLF +
-"a=rtpmap:101 telephone-event/8000" + m_CRLF +
-"a=fmtp:101 0-16" + m_CRLF +
-"a=sendrecv";
-
-            SIPEndPoint dummySipEndPoint = new SIPEndPoint(new IPEndPoint(IPAddress.Any, 0));
-            SIPMessageBuffer sipMessageBuffer = SIPMessageBuffer.ParseSIPMessage(inviteReqStr, dummySipEndPoint, dummySipEndPoint);
-            SIPRequest inviteReq = SIPRequest.ParseSIPRequest(sipMessageBuffer);
-
-            UASInviteTransaction uasTx = new UASInviteTransaction(transport, inviteReq, null);
-            SIPServerUserAgent mockUas = new SIPServerUserAgent(transport, null, null, null, SIPCallDirection.In, null, null, null, uasTx);
-            await userAgent.Answer(mockUas, CreateMediaSession());
-
-            CancellationTokenSource cts = new CancellationTokenSource();
-            var blindTransferTask = userAgent.BlindTransfer(SIPURI.ParseSIPURIRelaxed("127.0.0.1"), TimeSpan.FromSeconds(2), cts.Token);
-
-            cts.Cancel();
-
-            Assert.False(await blindTransferTask);
-
-            //await Assert.ThrowsAnyAsync<TaskCanceledException>(async () => { bool result = ; });
-        }
-
-        /// <summary>
-        /// Tests that the answering and hanging up a mock call work as expected.
-        /// </summary>
-        [Fact]
-        public async Task HangupUserAgentUnitTest()
-        {
-            logger.LogDebug("--> " + System.Reflection.MethodBase.GetCurrentMethod().Name);
-            logger.BeginScope(System.Reflection.MethodBase.GetCurrentMethod().Name);
-
-            SIPTransport transport = new SIPTransport(false, MockSIPDNSManager.Resolve);
-            MockSIPChannel mockChannel = new MockSIPChannel(new System.Net.IPEndPoint(IPAddress.Any, 0));
-            transport.AddSIPChannel(mockChannel);
-
-            SIPUserAgent userAgent = new SIPUserAgent(transport, null);
-
-            string inviteReqStr = "INVITE sip:192.168.11.50:5060 SIP/2.0" + m_CRLF +
-"Via: SIP/2.0/UDP 192.168.11.50:60163;rport;branch=z9hG4bKPj869f70960bdd4204b1352eaf242a3691" + m_CRLF +
-"To: <sip:2@192.168.11.50>;tag=ZUJSXRRGXQ" + m_CRLF +
-"From: <sip:aaron@192.168.11.50>;tag=4a60ce364b774258873ff199e5e39938" + m_CRLF +
-"Call-ID: 17324d6df8744d978008c8997bfd208d" + m_CRLF +
-"CSeq: 3532 INVITE" + m_CRLF +
-"Contact: <sip:aaron@192.168.11.50:60163;ob>" + m_CRLF +
-"Max-Forwards: 70" + m_CRLF +
-"User-Agent: MicroSIP/3.19.22" + m_CRLF +
-"Allow: PRACK, INVITE, ACK, BYE, CANCEL, UPDATE, INFO, SUBSCRIBE, NOTIFY, REFER, MESSAGE, OPTIONS" + m_CRLF +
-"Supported: replaces, 100rel, timer, norefersub" + m_CRLF +
-"Content-Length: 343" + m_CRLF +
-"Content-Type: application/sdp" + m_CRLF +
-"Session-Expires: 1800" + m_CRLF +
-"Min-SE: 90" + m_CRLF +
-"" + m_CRLF +
-"v=0" + m_CRLF +
-"o=- 3785527268 3785527269 IN IP4 192.168.11.50" + m_CRLF +
-"s=pjmedia" + m_CRLF +
-"t=0 0" + m_CRLF +
-"m=audio 4032 RTP/AVP 0 101" + m_CRLF +
-"c=IN IP4 192.168.11.50" + m_CRLF +
-"a=rtpmap:0 PCMU/8000" + m_CRLF +
-"a=rtpmap:101 telephone-event/8000" + m_CRLF +
-"a=fmtp:101 0-16" + m_CRLF +
-"a=sendrecv";
-
-            SIPEndPoint dummySipEndPoint = new SIPEndPoint(new IPEndPoint(IPAddress.Loopback, 0));
-            SIPMessageBuffer sipMessageBuffer = SIPMessageBuffer.ParseSIPMessage(inviteReqStr, dummySipEndPoint, dummySipEndPoint);
-            SIPRequest inviteReq = SIPRequest.ParseSIPRequest(sipMessageBuffer);
-
-            UASInviteTransaction uasTx = new UASInviteTransaction(transport, inviteReq, null);
-            SIPServerUserAgent mockUas = new SIPServerUserAgent(transport, null, null, null, SIPCallDirection.In, null, null, null, uasTx);
-            await userAgent.Answer(mockUas, CreateMediaSession());
-
-            // Incremented Cseq and modified Via header from original request. Means the request is the same dialog but different tx.
-            string inviteReqStr2 = "BYE sip:192.168.11.50:5060 SIP/2.0" + m_CRLF +
-"Via: SIP/2.0/UDP 192.168.11.50:60163;rport;branch=z9hG4bKPj869f70960bdd4204b1352eaf242a3700" + m_CRLF +
-"To: <sip:2@192.168.11.50>;tag=ZUJSXRRGXQ" + m_CRLF +
-"From: <sip:aaron@192.168.11.50>;tag=4a60ce364b774258873ff199e5e39938" + m_CRLF +
-"Call-ID: 17324d6df8744d978008c8997bfd208d" + m_CRLF +
-"CSeq: 3533 BYE" + m_CRLF +
-"Contact: <sip:aaron@192.168.11.50:60163;ob>" + m_CRLF +
-"Max-Forwards: 70" + m_CRLF +
-"User-Agent: MicroSIP/3.19.22" + m_CRLF +
-"Allow: PRACK, INVITE, ACK, BYE, CANCEL, UPDATE, INFO, SUBSCRIBE, NOTIFY, REFER, MESSAGE, OPTIONS" + m_CRLF +
-"Supported: replaces, 100rel, timer, norefersub" + m_CRLF +
-"";
-
-            mockChannel.FireMessageReceived(dummySipEndPoint, dummySipEndPoint, Encoding.UTF8.GetBytes(inviteReqStr2));
-        }
-
-        /// <summary>
-        /// Tests that an incoming call without an SDP body gets processed correctly.
-        /// </summary>
-        [Fact]
-        public async Task IncomingCallNoSdpUnitTest()
-        {
-            logger.LogDebug("--> " + System.Reflection.MethodBase.GetCurrentMethod().Name);
-            logger.BeginScope(System.Reflection.MethodBase.GetCurrentMethod().Name);
-
-            SIPTransport transport = new SIPTransport();
-            transport.AddSIPChannel(new MockSIPChannel(new System.Net.IPEndPoint(IPAddress.Any, 0)));
-
-            SIPUserAgent userAgent = new SIPUserAgent(transport, null);
-
-            string inviteReqStr = "INVITE sip:192.168.11.50:5060 SIP/2.0" + m_CRLF +
-"Via: SIP/2.0/UDP 192.168.11.50:60163;rport;branch=z9hG4bKPj869f70960bdd4204b1352eaf242a3691" + m_CRLF +
-"To: <sip:2@192.168.11.50>;tag=ZUJSXRRGXQ" + m_CRLF +
-"From: <sip:aaron@192.168.11.50>;tag=4a60ce364b774258873ff199e5e39938" + m_CRLF +
-"Call-ID: 17324d6df8744d978008c8997bfd208d" + m_CRLF +
-"CSeq: 3532 INVITE" + m_CRLF +
-"Contact: <sip:aaron@192.168.11.50:60163;ob>" + m_CRLF +
-"Max-Forwards: 70" + m_CRLF +
-"Allow: PRACK, INVITE, ACK, BYE, CANCEL, UPDATE, INFO, SUBSCRIBE, NOTIFY, REFER, MESSAGE, OPTIONS" + m_CRLF +
-"Supported: replaces, 100rel, timer, norefersub" + m_CRLF +
-"Content-Length: 0" + m_CRLF +
-"Content-Type: application/sdp" + m_CRLF +
-"Session-Expires: 1800" + m_CRLF + m_CRLF;
-
-            var uas = userAgent.AcceptCall(SIPRequest.ParseSIPRequest(inviteReqStr));
-            var mediaSession = CreateMediaSession();
-            await userAgent.Answer(uas, mediaSession);
-
-            // The call attempt should timeout while waiting for the ACK request with the SDP answer.
-            Assert.False(userAgent.IsCallActive);
-        }
-
-        /// <summary>
-        /// Tests that an incoming call without an SDP body and that receives an ACK with an SDP answer
-        /// gets processed correctly.
-        /// </summary>
-        [Fact]
-        public async Task IncomingCallNoSdpWithACKUnitTest()
-        {
-            logger.LogDebug("--> " + System.Reflection.MethodBase.GetCurrentMethod().Name);
-            logger.BeginScope(System.Reflection.MethodBase.GetCurrentMethod().Name);
-
-            SIPTransport transport = new SIPTransport();
-            transport.AddSIPChannel(new MockSIPChannel(new System.Net.IPEndPoint(IPAddress.Any, 0)));
-            var dummySep = SIPEndPoint.ParseSIPEndPoint("udp:127.0.0.1:5060");
-
-            SIPUserAgent userAgent = new SIPUserAgent(transport, null);
-
-            string inviteReqStr = @"INVITE sip:1@127.0.0.1 SIP/2.0
-Via: SIP/2.0/UDP 127.0.0.1:51200;branch=z9hG4bKbeed9b0cde8d43cc8a2aae91526b6a1d;rport
-To: <sip:1@127.0.0.1>
-From: <sip:thisis@anonymous.invalid>;tag=GCLNRILCDU
-Call-ID: 7265e19f53a146a1bacdf4f4f8ea70b2
-CSeq: 1 INVITE
-Contact: <sip:127.0.0.1:51200>
-Max-Forwards: 70
-User-Agent: www.sipsorcery.com
-Content-Length: 0
-Content-Type: application/sdp" + m_CRLF + m_CRLF;
-
-            SIPEndPoint dummySipEndPoint = new SIPEndPoint(new IPEndPoint(IPAddress.Loopback, 0));
-            SIPMessageBuffer sipMessageBuffer = SIPMessageBuffer.ParseSIPMessage(inviteReqStr, dummySipEndPoint, dummySipEndPoint);
-            SIPRequest inviteReq = SIPRequest.ParseSIPRequest(sipMessageBuffer);
-
-            var uas = userAgent.AcceptCall(inviteReq);
-            var mediaSession = CreateMediaSession();
-
-            _ = Task.Run(() =>
-            {
-                Task.Delay(2000).Wait();
-
-                string ackReqStr = @"ACK sip:127.0.0.1:5060 SIP/2.0
-Via: SIP/2.0/UDP 127.0.0.1:51200;branch=z9hG4bK76dfb1480ea14f778bd24afed1c8ded0;rport
-To: <sip:1@127.0.0.1>;tag=YWPNZPMLPB
-From: <sip:thisis@anonymous.invalid>;tag=GCLNRILCDU
-Call-ID: 7265e19f53a146a1bacdf4f4f8ea70b2
-CSeq: 1 ACK
-Max-Forwards: 70
-Content-Length: 160
-
-v=0
-o=- 67424 0 IN IP4 127.0.0.1
-s=-
-c=IN IP4 127.0.0.1
-t=0 0
-m=audio 16976 RTP/AVP 8 101
-a=rtpmap:101 telephone-event/8000
-a=fmtp:101 0-16
-a=sendrecv" + m_CRLF + m_CRLF;
-
-                
-                uas.ClientTransaction.ACKReceived(dummySep, dummySep, SIPRequest.ParseSIPRequest(ackReqStr));
-            });
-
-            await userAgent.Answer(uas, mediaSession);
-
-            Assert.True(userAgent.IsCallActive);
-        }
-
-        private IMediaSession CreateMediaSession()
-        {
-            return new MockMediaSession();
-        }
-    }
-}
+﻿//-----------------------------------------------------------------------------
+// Filename: SIPUserAgentUnitTest.cs
+//
+// Description: Unit tests for the SIPUserAgent class.
+//
+// Author(s):
+// Aaron Clauson (aaron@sipsorcery.com)
+//
+// History:
+// 17 Dec 2019	Aaron Clauson   Created, Dublin, Ireland.
+//
+// License: 
+// BSD 3-Clause "New" or "Revised" License, see included LICENSE.md file.
+//-----------------------------------------------------------------------------
+
+using System;
+using System.Net;
+using System.Text;
+using System.Threading;
+using System.Threading.Tasks;
+using Microsoft.Extensions.Logging;
+using Xunit;
+using SIPSorcery.UnitTests;
+
+namespace SIPSorcery.SIP.App.UnitTests
+{
+    [Trait("Category", "unit")]
+    public class SIPUserAgentUnitTest
+    {
+        private Microsoft.Extensions.Logging.ILogger logger = null;
+
+        public SIPUserAgentUnitTest(Xunit.Abstractions.ITestOutputHelper output)
+        {
+            logger = SIPSorcery.UnitTests.TestLogHelper.InitTestLogger(output);
+        }
+
+        private string m_CRLF = SIPConstants.CRLF;
+
+        /// <summary>
+        /// Tests that the Blind Transfer function doesn't do anything unexpected. The transfer
+        /// request should return false since the Accepted response never arrives.
+        /// </summary>
+        [Fact]
+        public async Task BlindTransferUnitTest()
+        {
+            logger.LogDebug("--> " + System.Reflection.MethodBase.GetCurrentMethod().Name);
+            logger.BeginScope(System.Reflection.MethodBase.GetCurrentMethod().Name);
+
+            SIPTransport transport = new SIPTransport();
+            transport.AddSIPChannel(new MockSIPChannel(new System.Net.IPEndPoint(IPAddress.Any, 0)));
+
+            SIPUserAgent userAgent = new SIPUserAgent(transport, null);
+
+            string inviteReqStr = "INVITE sip:192.168.11.50:5060 SIP/2.0" + m_CRLF +
+"Via: SIP/2.0/UDP 192.168.11.50:60163;rport;branch=z9hG4bKPj869f70960bdd4204b1352eaf242a3691" + m_CRLF +
+"To: <sip:2@192.168.11.50>;tag=ZUJSXRRGXQ" + m_CRLF +
+"From: <sip:aaron@192.168.11.50>;tag=4a60ce364b774258873ff199e5e39938" + m_CRLF +
+"Call-ID: 17324d6df8744d978008c8997bfd208d" + m_CRLF +
+"CSeq: 3532 INVITE" + m_CRLF +
+"Contact: <sip:aaron@192.168.11.50:60163;ob>" + m_CRLF +
+"Max-Forwards: 70" + m_CRLF +
+"User-Agent: MicroSIP/3.19.22" + m_CRLF +
+"Allow: PRACK, INVITE, ACK, BYE, CANCEL, UPDATE, INFO, SUBSCRIBE, NOTIFY, REFER, MESSAGE, OPTIONS" + m_CRLF +
+"Supported: replaces, 100rel, timer, norefersub" + m_CRLF +
+"Content-Length: 343" + m_CRLF +
+"Content-Type: application/sdp" + m_CRLF +
+"Session-Expires: 1800" + m_CRLF +
+"Min-SE: 90" + m_CRLF +
+"" + m_CRLF +
+"v=0" + m_CRLF +
+"o=- 3785527268 3785527269 IN IP4 192.168.11.50" + m_CRLF +
+"s=pjmedia" + m_CRLF +
+"t=0 0" + m_CRLF +
+"m=audio 4032 RTP/AVP 0 101" + m_CRLF +
+"c=IN IP4 192.168.11.50" + m_CRLF +
+"a=rtpmap:0 PCMU/8000" + m_CRLF +
+"a=rtpmap:101 telephone-event/8000" + m_CRLF +
+"a=fmtp:101 0-16" + m_CRLF +
+"a=sendrecv";
+
+            SIPEndPoint dummySipEndPoint = new SIPEndPoint(new IPEndPoint(IPAddress.Any, 0));
+            SIPMessageBuffer sipMessageBuffer = SIPMessageBuffer.ParseSIPMessage(inviteReqStr, dummySipEndPoint, dummySipEndPoint);
+            SIPRequest inviteReq = SIPRequest.ParseSIPRequest(sipMessageBuffer);
+
+            UASInviteTransaction uasTx = new UASInviteTransaction(transport, inviteReq, null);
+            SIPServerUserAgent mockUas = new SIPServerUserAgent(transport, null, null, null, SIPCallDirection.In, null, null, null, uasTx);
+            await userAgent.Answer(mockUas, CreateMediaSession());
+
+            CancellationTokenSource cts = new CancellationTokenSource();
+            bool result = await userAgent.BlindTransfer(SIPURI.ParseSIPURIRelaxed("127.0.0.1"), TimeSpan.FromSeconds(2), cts.Token);
+
+            Assert.False(result);
+        }
+
+        /// <summary>
+        /// Tests that the Blind Transfer function can be cancelled properly.
+        /// </summary>
+        [Fact]
+        public async Task BlindTransferCancelUnitTest()
+        {
+            logger.LogDebug("--> " + System.Reflection.MethodBase.GetCurrentMethod().Name);
+            logger.BeginScope(System.Reflection.MethodBase.GetCurrentMethod().Name);
+
+            SIPTransport transport = new SIPTransport();
+            transport.AddSIPChannel(new MockSIPChannel(new System.Net.IPEndPoint(IPAddress.Any, 0)));
+
+            SIPUserAgent userAgent = new SIPUserAgent(transport, null);
+
+            string inviteReqStr = "INVITE sip:192.168.11.50:5060 SIP/2.0" + m_CRLF +
+"Via: SIP/2.0/UDP 192.168.11.50:60163;rport;branch=z9hG4bKPj869f70960bdd4204b1352eaf242a3691" + m_CRLF +
+"To: <sip:2@192.168.11.50>;tag=ZUJSXRRGXQ" + m_CRLF +
+"From: <sip:aaron@192.168.11.50>;tag=4a60ce364b774258873ff199e5e39938" + m_CRLF +
+"Call-ID: 17324d6df8744d978008c8997bfd208d" + m_CRLF +
+"CSeq: 3532 INVITE" + m_CRLF +
+"Contact: <sip:aaron@192.168.11.50:60163;ob>" + m_CRLF +
+"Max-Forwards: 70" + m_CRLF +
+"User-Agent: MicroSIP/3.19.22" + m_CRLF +
+"Allow: PRACK, INVITE, ACK, BYE, CANCEL, UPDATE, INFO, SUBSCRIBE, NOTIFY, REFER, MESSAGE, OPTIONS" + m_CRLF +
+"Supported: replaces, 100rel, timer, norefersub" + m_CRLF +
+"Content-Length: 343" + m_CRLF +
+"Content-Type: application/sdp" + m_CRLF +
+"Session-Expires: 1800" + m_CRLF +
+"Min-SE: 90" + m_CRLF +
+"" + m_CRLF +
+"v=0" + m_CRLF +
+"o=- 3785527268 3785527269 IN IP4 192.168.11.50" + m_CRLF +
+"s=pjmedia" + m_CRLF +
+"t=0 0" + m_CRLF +
+"m=audio 4032 RTP/AVP 0 101" + m_CRLF +
+"c=IN IP4 192.168.11.50" + m_CRLF +
+"a=rtpmap:0 PCMU/8000" + m_CRLF +
+"a=rtpmap:101 telephone-event/8000" + m_CRLF +
+"a=fmtp:101 0-16" + m_CRLF +
+"a=sendrecv";
+
+            SIPEndPoint dummySipEndPoint = new SIPEndPoint(new IPEndPoint(IPAddress.Any, 0));
+            SIPMessageBuffer sipMessageBuffer = SIPMessageBuffer.ParseSIPMessage(inviteReqStr, dummySipEndPoint, dummySipEndPoint);
+            SIPRequest inviteReq = SIPRequest.ParseSIPRequest(sipMessageBuffer);
+
+            UASInviteTransaction uasTx = new UASInviteTransaction(transport, inviteReq, null);
+            SIPServerUserAgent mockUas = new SIPServerUserAgent(transport, null, null, null, SIPCallDirection.In, null, null, null, uasTx);
+            await userAgent.Answer(mockUas, CreateMediaSession());
+
+            CancellationTokenSource cts = new CancellationTokenSource();
+            var blindTransferTask = userAgent.BlindTransfer(SIPURI.ParseSIPURIRelaxed("127.0.0.1"), TimeSpan.FromSeconds(2), cts.Token);
+
+            cts.Cancel();
+
+            Assert.False(await blindTransferTask);
+
+            //await Assert.ThrowsAnyAsync<TaskCanceledException>(async () => { bool result = ; });
+        }
+
+        /// <summary>
+        /// Tests that the answering and hanging up a mock call work as expected.
+        /// </summary>
+        [Fact]
+        public async Task HangupUserAgentUnitTest()
+        {
+            logger.LogDebug("--> " + System.Reflection.MethodBase.GetCurrentMethod().Name);
+            logger.BeginScope(System.Reflection.MethodBase.GetCurrentMethod().Name);
+
+            SIPTransport transport = new SIPTransport(false, MockSIPDNSManager.Resolve);
+            MockSIPChannel mockChannel = new MockSIPChannel(new System.Net.IPEndPoint(IPAddress.Any, 0));
+            transport.AddSIPChannel(mockChannel);
+
+            SIPUserAgent userAgent = new SIPUserAgent(transport, null);
+
+            string inviteReqStr = "INVITE sip:192.168.11.50:5060 SIP/2.0" + m_CRLF +
+"Via: SIP/2.0/UDP 192.168.11.50:60163;rport;branch=z9hG4bKPj869f70960bdd4204b1352eaf242a3691" + m_CRLF +
+"To: <sip:2@192.168.11.50>;tag=ZUJSXRRGXQ" + m_CRLF +
+"From: <sip:aaron@192.168.11.50>;tag=4a60ce364b774258873ff199e5e39938" + m_CRLF +
+"Call-ID: 17324d6df8744d978008c8997bfd208d" + m_CRLF +
+"CSeq: 3532 INVITE" + m_CRLF +
+"Contact: <sip:aaron@192.168.11.50:60163;ob>" + m_CRLF +
+"Max-Forwards: 70" + m_CRLF +
+"User-Agent: MicroSIP/3.19.22" + m_CRLF +
+"Allow: PRACK, INVITE, ACK, BYE, CANCEL, UPDATE, INFO, SUBSCRIBE, NOTIFY, REFER, MESSAGE, OPTIONS" + m_CRLF +
+"Supported: replaces, 100rel, timer, norefersub" + m_CRLF +
+"Content-Length: 343" + m_CRLF +
+"Content-Type: application/sdp" + m_CRLF +
+"Session-Expires: 1800" + m_CRLF +
+"Min-SE: 90" + m_CRLF +
+"" + m_CRLF +
+"v=0" + m_CRLF +
+"o=- 3785527268 3785527269 IN IP4 192.168.11.50" + m_CRLF +
+"s=pjmedia" + m_CRLF +
+"t=0 0" + m_CRLF +
+"m=audio 4032 RTP/AVP 0 101" + m_CRLF +
+"c=IN IP4 192.168.11.50" + m_CRLF +
+"a=rtpmap:0 PCMU/8000" + m_CRLF +
+"a=rtpmap:101 telephone-event/8000" + m_CRLF +
+"a=fmtp:101 0-16" + m_CRLF +
+"a=sendrecv";
+
+            SIPEndPoint dummySipEndPoint = new SIPEndPoint(new IPEndPoint(IPAddress.Loopback, 0));
+            SIPMessageBuffer sipMessageBuffer = SIPMessageBuffer.ParseSIPMessage(inviteReqStr, dummySipEndPoint, dummySipEndPoint);
+            SIPRequest inviteReq = SIPRequest.ParseSIPRequest(sipMessageBuffer);
+
+            UASInviteTransaction uasTx = new UASInviteTransaction(transport, inviteReq, null);
+            SIPServerUserAgent mockUas = new SIPServerUserAgent(transport, null, null, null, SIPCallDirection.In, null, null, null, uasTx);
+            await userAgent.Answer(mockUas, CreateMediaSession());
+
+            // Incremented Cseq and modified Via header from original request. Means the request is the same dialog but different tx.
+            string inviteReqStr2 = "BYE sip:192.168.11.50:5060 SIP/2.0" + m_CRLF +
+"Via: SIP/2.0/UDP 192.168.11.50:60163;rport;branch=z9hG4bKPj869f70960bdd4204b1352eaf242a3700" + m_CRLF +
+"To: <sip:2@192.168.11.50>;tag=ZUJSXRRGXQ" + m_CRLF +
+"From: <sip:aaron@192.168.11.50>;tag=4a60ce364b774258873ff199e5e39938" + m_CRLF +
+"Call-ID: 17324d6df8744d978008c8997bfd208d" + m_CRLF +
+"CSeq: 3533 BYE" + m_CRLF +
+"Contact: <sip:aaron@192.168.11.50:60163;ob>" + m_CRLF +
+"Max-Forwards: 70" + m_CRLF +
+"User-Agent: MicroSIP/3.19.22" + m_CRLF +
+"Allow: PRACK, INVITE, ACK, BYE, CANCEL, UPDATE, INFO, SUBSCRIBE, NOTIFY, REFER, MESSAGE, OPTIONS" + m_CRLF +
+"Supported: replaces, 100rel, timer, norefersub" + m_CRLF +
+"";
+
+            mockChannel.FireMessageReceived(dummySipEndPoint, dummySipEndPoint, Encoding.UTF8.GetBytes(inviteReqStr2));
+        }
+
+        /// <summary>
+        /// Tests that an incoming call without an SDP body gets processed correctly.
+        /// </summary>
+        [Fact]
+        public async Task IncomingCallNoSdpUnitTest()
+        {
+            logger.LogDebug("--> " + System.Reflection.MethodBase.GetCurrentMethod().Name);
+            logger.BeginScope(System.Reflection.MethodBase.GetCurrentMethod().Name);
+
+            SIPTransport transport = new SIPTransport();
+            transport.AddSIPChannel(new MockSIPChannel(new System.Net.IPEndPoint(IPAddress.Any, 0)));
+
+            SIPUserAgent userAgent = new SIPUserAgent(transport, null);
+
+            string inviteReqStr = "INVITE sip:192.168.11.50:5060 SIP/2.0" + m_CRLF +
+"Via: SIP/2.0/UDP 192.168.11.50:60163;rport;branch=z9hG4bKPj869f70960bdd4204b1352eaf242a3691" + m_CRLF +
+"To: <sip:2@192.168.11.50>;tag=ZUJSXRRGXQ" + m_CRLF +
+"From: <sip:aaron@192.168.11.50>;tag=4a60ce364b774258873ff199e5e39938" + m_CRLF +
+"Call-ID: 17324d6df8744d978008c8997bfd208d" + m_CRLF +
+"CSeq: 3532 INVITE" + m_CRLF +
+"Contact: <sip:aaron@192.168.11.50:60163;ob>" + m_CRLF +
+"Max-Forwards: 70" + m_CRLF +
+"Allow: PRACK, INVITE, ACK, BYE, CANCEL, UPDATE, INFO, SUBSCRIBE, NOTIFY, REFER, MESSAGE, OPTIONS" + m_CRLF +
+"Supported: replaces, 100rel, timer, norefersub" + m_CRLF +
+"Content-Length: 0" + m_CRLF +
+"Content-Type: application/sdp" + m_CRLF +
+"Session-Expires: 1800" + m_CRLF + m_CRLF;
+
+            var uas = userAgent.AcceptCall(SIPRequest.ParseSIPRequest(inviteReqStr));
+            var mediaSession = CreateMediaSession();
+            await userAgent.Answer(uas, mediaSession);
+
+            // The call attempt should timeout while waiting for the ACK request with the SDP answer.
+            Assert.False(userAgent.IsCallActive);
+        }
+
+        /// <summary>
+        /// Tests that an incoming call without an SDP body and that receives an ACK with an SDP answer
+        /// gets processed correctly.
+        /// </summary>
+        [Fact]
+        public async Task IncomingCallNoSdpWithACKUnitTest()
+        {
+            logger.LogDebug("--> " + System.Reflection.MethodBase.GetCurrentMethod().Name);
+            logger.BeginScope(System.Reflection.MethodBase.GetCurrentMethod().Name);
+
+            SIPTransport transport = new SIPTransport();
+            transport.AddSIPChannel(new MockSIPChannel(new System.Net.IPEndPoint(IPAddress.Any, 0)));
+            var dummySep = SIPEndPoint.ParseSIPEndPoint("udp:127.0.0.1:5060");
+
+            SIPUserAgent userAgent = new SIPUserAgent(transport, null);
+
+            string inviteReqStr = @"INVITE sip:1@127.0.0.1 SIP/2.0
+Via: SIP/2.0/UDP 127.0.0.1:51200;branch=z9hG4bKbeed9b0cde8d43cc8a2aae91526b6a1d;rport
+To: <sip:1@127.0.0.1>
+From: <sip:thisis@anonymous.invalid>;tag=GCLNRILCDU
+Call-ID: 7265e19f53a146a1bacdf4f4f8ea70b2
+CSeq: 1 INVITE
+Contact: <sip:127.0.0.1:51200>
+Max-Forwards: 70
+User-Agent: www.sipsorcery.com
+Content-Length: 0
+Content-Type: application/sdp" + m_CRLF + m_CRLF;
+
+            SIPEndPoint dummySipEndPoint = new SIPEndPoint(new IPEndPoint(IPAddress.Loopback, 0));
+            SIPMessageBuffer sipMessageBuffer = SIPMessageBuffer.ParseSIPMessage(inviteReqStr, dummySipEndPoint, dummySipEndPoint);
+            SIPRequest inviteReq = SIPRequest.ParseSIPRequest(sipMessageBuffer);
+
+            var uas = userAgent.AcceptCall(inviteReq);
+            var mediaSession = CreateMediaSession();
+
+            _ = Task.Run(() =>
+            {
+                Task.Delay(2000).Wait();
+
+                string ackReqStr = @"ACK sip:127.0.0.1:5060 SIP/2.0
+Via: SIP/2.0/UDP 127.0.0.1:51200;branch=z9hG4bK76dfb1480ea14f778bd24afed1c8ded0;rport
+To: <sip:1@127.0.0.1>;tag=YWPNZPMLPB
+From: <sip:thisis@anonymous.invalid>;tag=GCLNRILCDU
+Call-ID: 7265e19f53a146a1bacdf4f4f8ea70b2
+CSeq: 1 ACK
+Max-Forwards: 70
+Content-Length: 160
+
+v=0
+o=- 67424 0 IN IP4 127.0.0.1
+s=-
+c=IN IP4 127.0.0.1
+t=0 0
+m=audio 16976 RTP/AVP 8 101
+a=rtpmap:101 telephone-event/8000
+a=fmtp:101 0-16
+a=sendrecv" + m_CRLF + m_CRLF;
+
+                
+                uas.ClientTransaction.ACKReceived(dummySep, dummySep, SIPRequest.ParseSIPRequest(ackReqStr));
+            });
+
+            await userAgent.Answer(uas, mediaSession);
+
+            Assert.True(userAgent.IsCallActive);
+        }
+
+        private IMediaSession CreateMediaSession()
+        {
+            return new MockMediaSession();
+        }
+    }
+}